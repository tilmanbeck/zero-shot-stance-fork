--- conflicted
+++ resolved
@@ -10,11 +10,6 @@
 
 import matplotlib.pyplot as plt
 
-<<<<<<< HEAD
-=======
-# from IPython import embed
-
->>>>>>> 5a0f8736
 import sys
 import pickle
 
